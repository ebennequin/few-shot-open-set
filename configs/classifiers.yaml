--- conflicted
+++ resolved
@@ -16,16 +16,9 @@
   Finetune:
     default: {
         1: {
-<<<<<<< HEAD
-          'softmax_temperature': 10.0,
-          'inference_steps': 1000,
-          'inference_lr': 0.0001,
-          'loss_weights': [0.5, 1.0, 0.1]
-=======
           'softmax_temperature': 5.0,
           'inference_steps': 100,
           'inference_lr': 0.0001,
->>>>>>> b9ab1229
            },
              }
     tuning:

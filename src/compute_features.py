import _pickle as cpickle
from pathlib import Path
from src.models import __dict__ as BACKBONES
from loguru import logger
from src.utils.data_fetchers import get_classic_loader
from src.utils.utils import compute_features, load_model
import argparse


def parse_args() -> argparse.Namespace:
    parser = argparse.ArgumentParser()

    parser.add_argument("--src_dataset", type=str, default="mini_imagenet")
    parser.add_argument("--tgt_dataset", type=str, default="mini_imagenet")
    parser.add_argument("--backbone", type=str, default="resnet12")
    parser.add_argument("--data_dir", type=str, default="data")
    parser.add_argument("--model_source", type=str, default="feat")
    parser.add_argument("--training", type=str, default="standard")
    parser.add_argument("--layers", type=int)
    parser.add_argument("--split", type=str, default="test")
    parser.add_argument("--batch_size", type=int, default=256)
    parser.add_argument("--device", type=str, default="cuda")

    args = parser.parse_args()
    return args


def main(args):
    logger.info("Fetching data...")
    dataset, _, data_loader = get_classic_loader(
        args,
        dataset_name=args.tgt_dataset,
        split=args.split,
        batch_size=args.batch_size,
    )

    logger.info("Building model...")
    if args.model_source == "url":
        weights = None
        stem = f"{args.backbone}_{args.src_dataset}_{args.model_source}"  # used for saving features downstream
    else:
        weights = (
            Path(args.data_dir)
            / "models"
            / args.training
            / f"{args.backbone}_{args.src_dataset}_{args.model_source}.pth"
        )
        stem = weights.stem
    feature_extractor = load_model(
        args, args.backbone, weights, args.src_dataset, args.device
    )
    args.layers = BACKBONES[args.backbone]().all_layers[-args.layers :]
    logger.info(f"Layers to extract: {args.layers}")

    logger.info("Computing features...")
    features, labels = compute_features(
        feature_extractor,
        data_loader,
        device=args.device,
        split=args.split,
        layers=args.layers,
    )

    # if output_file is None:
<<<<<<< HEAD
    for layer in args.layers:
        pickle_name = Path(stem + f'_{layer}').with_suffix(f".pickle").name
        output_file = Path('data') / 'features' / args.src_dataset / args.tgt_dataset / args.split / args.training / pickle_name
=======
    for layer in features:
        pickle_name = Path(stem + f"_{layer}").with_suffix(f".pickle").name
        output_file = (
            Path("data")
            / "features"
            / args.src_dataset
            / args.tgt_dataset
            / args.split
            / args.training
            / pickle_name
        )
>>>>>>> 1d2937b5
        output_file.parent.mkdir(parents=True, exist_ok=True)

        if args.split == "test" or args.split == "val":
            logger.info("Packing by class...")
            packed_features = {
                class_integer_label: features[layer][labels == class_integer_label]
                for class_integer_label in labels.unique()
            }
            with open(output_file, "wb") as stream:
                cpickle.dump(packed_features, stream, protocol=-1)
        else:
            logger.info("Dumping average feature map...")
            with open(output_file, "wb") as stream:
                cpickle.dump(features[layer], stream, protocol=-1)
        logger.info(f"Dumped features in {output_file}")


if __name__ == "__main__":
    args = parse_args()
    main(args)<|MERGE_RESOLUTION|>--- conflicted
+++ resolved
@@ -62,11 +62,6 @@
     )
 
     # if output_file is None:
-<<<<<<< HEAD
-    for layer in args.layers:
-        pickle_name = Path(stem + f'_{layer}').with_suffix(f".pickle").name
-        output_file = Path('data') / 'features' / args.src_dataset / args.tgt_dataset / args.split / args.training / pickle_name
-=======
     for layer in features:
         pickle_name = Path(stem + f"_{layer}").with_suffix(f".pickle").name
         output_file = (
@@ -78,7 +73,6 @@
             / args.training
             / pickle_name
         )
->>>>>>> 1d2937b5
         output_file.parent.mkdir(parents=True, exist_ok=True)
 
         if args.split == "test" or args.split == "val":

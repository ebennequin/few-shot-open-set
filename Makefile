# Server options
# SERVER_IP=narval
# SERVER_PATH=~/scratch/open-set
# USER=mboudiaf
# DATADIR=data

SERVER_IP=shannon
SERVER_PATH=/ssd/repos/Few-Shot-Classification/Open-Set-Test
DATADIR=../Open-Set/open-query-set/data/
USER=malik


# SERVER_IP=shannon
# SERVER_PATH=/ssd/repos/Few-Shot-Classification/Open-Set/open-query-set
# DATADIR=data
# USER=malik



# Simu options
SRC_DATASET=mini_imagenet
TGT_DATASETS=$(SRC_DATASET)


# Modules
CLS_TRANSFORMS=Pool  # Feature transformations used before feeding to the classifier
DET_TRANSFORMS=Pool  # Feature transformations used before feeding to the OOD detector
FEATURE_DETECTOR=kNNDetector
PROBA_DETECTOR=EntropyDetector # may be removed, was just curious to see how detection on proba was working --> very bad
CLASSIFIER=SimpleShot
FILTERING=False # whether to use $(FEATURE_DETECTOR) in order to filter out outliers before feeding to classifier


# Model
LAYERS=1 # Numbers of layers (starting from the end) to use. If 2 layers, OOD detection will be made on 2 last layers, and then aggregated
BACKBONE=resnet12
MODEL_SRC=feat# Origin of the model. For all timm models, use MODEL_SRC=url
TRAINING=standard# To differentiate between episodic and standard models

# Misc
EXP=default# name of the folder in which results will be stored.
DEBUG=False
GPUS=0
SIMU_PARAMS=  # just in case you need to track some particular args in out.csv
OVERRIDE=True # used to override existing entries in out.csv
TUNE=""
VISU=False
THRESHOLD=otsu

# Tasks
SPLIT=test
OOD_QUERY=10
N_TASKS=1000
SHOTS=1 5 # will iterate over these values
BALANCED=True
MISC_ARG=alpha
MISC_VAL=1.0

# === Base recipes ===

extract:
		for dataset in $(TGT_DATASETS); do \
		    for split in train val test; do \
				python -m src.compute_features \
					--backbone $(BACKBONE) \
					--src_dataset $(SRC_DATASET) \
					--tgt_dataset $${dataset} \
					--data_dir $(DATADIR) \
			        --model_source $(MODEL_SRC) \
			        --training $(TRAINING) \
					--split $${split} \
					--layers $(LAYERS) ;\
		    done \
		done \

run:
	for dataset in $(TGT_DATASETS); do \
		for shot in $(SHOTS); do \
		    python3 -m src.inference \
		        --exp_name $(EXP)/$(SRC_DATASET)'-->'$${dataset}/$(BACKBONE)/$(MODEL_SRC)/$${shot} \
		        --data_dir $(DATADIR) \
		        --classifier $(CLASSIFIER) \
		        --n_tasks $(N_TASKS) \
		        --n_shot $${shot} \
		        --layers $(LAYERS) \
		        --feature_detector $(FEATURE_DETECTOR) \
		        --use_filtering $(FILTERING) \
		        --proba_detector $(PROBA_DETECTOR) \
		        --detector_transforms  $(DET_TRANSFORMS) \
		        --classifier_transforms  $(CLS_TRANSFORMS) \
		        --visu_episode $(VISU) \
		        --backbone $(BACKBONE) \
		        --model_source $(MODEL_SRC) \
		        --balanced $(BALANCED) \
		        --training $(TRAINING) \
		        --split $(SPLIT) \
		        --threshold $(THRESHOLD) \
				--src_dataset $(SRC_DATASET) \
				--n_ood_query $(OOD_QUERY) \
				--tgt_dataset $${dataset} \
		        --simu_hparams $(SIMU_PARAMS) \
		        --$(MISC_ARG) $(MISC_VAL) \
		        --override $(OVERRIDE) \
		        --tune $(TUNE) \
		        --debug $(DEBUG) ;\
	    done ;\
	done ;\

# ========== Extraction pipelines ===========

extract_standard:
	# Extract for RN and WRN
	for tgt_dataset in mini_imagenet tiered_imagenet; do \
		for backbone in resnet12 wrn2810; do \
			make BACKBONE=$${backbone} SRC_DATASET=$${tgt_dataset} MODEL_SRC='feat' TGT_DATASETS=$${tgt_dataset} extract ;\
		done ;\
	done ;\

	# Extract for cross-domain
	for tgt_dataset in cub aircraft; do \
		for backbone in deit_tiny_patch16_224 ssl_resnext101_32x16d vit_base_patch16_224_in21k; do \
			make BACKBONE=$${backbone} SRC_DATASET=imagenet MODEL_SRC='url' TGT_DATASETS=$${tgt_dataset} extract ;\
		done ;\
	done ;\


extract_snatcher:
	make TRAINING='feat' SRC_DATASET=tiered_imagenet TGT_DATASETS=tiered_imagenet extract ;\
	make TRAINING='feat' SRC_DATASET=tiered_imagenet TGT_DATASETS=cub extract ;\
	make TRAINING='feat' SRC_DATASET=mini_imagenet TGT_DATASETS=cub extract ;\
# 	make TRAINING='feat' SRC_DATASET=mini_imagenet TGT_DATASETS=mini_imagenet extract ;\


extract_bis:
	for backbone in resnet12 wrn2810; do \
<<<<<<< HEAD
		for split in train val test; do \
			python -m src.compute_features \
				--backbone $${backbone} \
				--src_dataset tiered_imagenet \
				--tgt_dataset tiered_imagenet_bis \
				--data_dir $(DATADIR) \
				--model_source feat \
				--training $(TRAINING) \
				--split $${split} \
				--layers $(LAYERS) \
				--keep_all_train_features True ;\
		done \
=======
		make BACKBONE=$${backbone} SRC_DATASET=mini_imagenet MODEL_SRC='feat' TGT_DATASETS=mini_imagenet_bis extract ;\
>>>>>>> a0e117bd
	done ;\

# ===================== Base recipes =======================

run_classifiers:
	for dataset in mini_imagenet; do \
		for backbone in resnet12; do \
			for classifier in ICI TIM_GD BDCSPN Finetune; do \
				make CLS_TRANSFORMS="Pool L2norm" SRC_DATASET=$${dataset} TGT_DATASET=$${dataset} BACKBONE=$${backbone} CLASSIFIER=$${classifier} run ;\
			done ;\
			make SRC_DATASET=$${dataset} TGT_DATASET=$${dataset} \
				CLS_TRANSFORMS="Pool Power QRreduction L2norm MeanCentering"  BACKBONE=$${backbone} CLASSIFIER=MAP run ;\
		done ;\
	done ;\


# ========== Evaluating OOD detectors in isolation ===========

tune_pyod:
	for dataset in mini_imagenet; do \
		for backbone in resnet12; do \
			for method in HBOS KNN PCA OCSVM IForest; do \
				make EXP=tune_$${method} TUNE=feature_detector SPLIT=val N_TASKS=500 \
				DET_TRANSFORMS="Pool BaseCentering L2norm" SRC_DATASET=$${dataset} TGT_DATASET=$${dataset} BACKBONE=$${backbone} FEATURE_DETECTOR=$${method} run ;\
			done ;\
		done ;\
	done ;\

benchmark_pyod_detectors:
	for feature_detector in kNNDetector; do \
		make CLS_TRANSFORMS="Pool BaseCentering L2norm" DET_TRANSFORMS="Pool BaseCentering L2norm" FEATURE_DETECTOR=$${feature_detector} run ;\
	done ;\

# ========== Evaluating transductive methods ===========


run_w_knn_filtering:
	for ood_query in 5 7 10 12 15 17 20 22 25 27 30 32 35 37 40 42 45 47 50; do \
		make SIMU_PARAMS=n_ood_query OOD_QUERY=$${ood_query} \
			DET_TRANSFORMS="Pool BaseCentering L2norm" FILTERING=True run ;\
	done ;\

run_wo_filtering:
	for ood_query in 5 7 10 12 15 17 20 22 25 27 30 32 35 37 40 42 45 47 50; do \
		make SIMU_PARAMS=n_ood_query OOD_QUERY=$${ood_query} run ;\
	done ;\

run_ood_tim:
	for dataset in tiered_imagenet mini_imagenet; do \
		make DET_TRANSFORMS="Pool" SRC_DATASET=$${dataset} TGT_DATASET=$${dataset} \
		EXP=ood_tim FEATURE_DETECTOR=OOD_TIM run ;\
	done ;\

# ========== Feature Investigation ==========

clustering_metrics:
	for dataset in tiered_imagenet; do \
		for split in train test; do \
			python -m src.investigate_features \
				data/features/$${dataset}/$${dataset}_bis/$${split}/standard/resnet12_$${dataset}_feat_4_4.pickle ;\
			python -m src.investigate_features \
				data/features/$${dataset}/$${dataset}_bis/$${split}/standard/wrn2810_$${dataset}_feat_last.pickle ;\
		done ;\
	done ;\

# ========== Evaluating SSL methods ===========

run_ssl_detectors:
	for feature_detector in FixMatch; do \
		make FEATURE_DETECTOR=$${feature_detector} run ;\
	done ;\


# ========== Cross-domain experiments ===========

cross_domain:
	# Tiered -> CUB
	for backbone in resnet12 wrn2810; do \
		for tgt_dataset in cub; do \
			make EXP=cross_domain BACKBONE=$${backbone} SRC_DATASET=tiered_imagenet TGT_DATASETS=$${tgt_dataset} run_pyod_detectors ;\
		done ; \
	done ;\

	# ImageNet -> Aircraft with all kinds of models
	for tgt_dataset in aircraft; do \
		for backbone in deit_tiny_patch16_224 efficientnet_b4 ssl_resnext101_32x16d vit_base_patch16_224_in21k; do \
			make EXP=cross_domain BACKBONE=$${backbone} MODEL_SRC='url' \
				SRC_DATASET=imagenet TGT_DATASETS=$${tgt_dataset} run_pyod_detectors ;\
		done ;\
	done ;\

# ========== Plots ===========

log_best_conf:
	for backbone in resnet12; do \
		for shot in 1 5; do \
			for exp in tune_Finetune tune_LaplacianShot tune_BDCSPN tune_TIM_GD tune_MAP; do \
				python -m src.plots.csv_plotter \
					 --exp $${exp} \
					 --groupby classifier \
					 --metrics mean_acc \
					 --plot_versus backbone \
					 --action log_best \
					 --filters n_shot=$${shot} \
					 backbone=$${backbone} ;\
			done ;\
		done ;\
	done ;\

plot_acc_vs_n_ood:
	for backbone in resnet12; do \
		for shot in 1 5; do \
			for tgt_dataset in mini_imagenet tiered_imagenet; do \
				python -m src.plots.csv_plotter --exp $(EXP) --groupby classifier \
					 --metrics mean_acc mean_features_rocauc mean_probas_rocauc \
					 --plot_versus n_ood_query --filters n_shot=$${shot} backbone=$${backbone} tgt_dataset=$${tgt_dataset} ;\
			done ;\
		done ;\
	done ;\


plot_acc_vs_threshold:
	for backbone in resnet12; do \
		for shot in 1 5; do \
			for tgt_dataset in mini_imagenet; do \
				python -m src.plots.csv_plotter --exp thresholding --groupby classifier \
				     --metrics mean_acc mean_features_rocauc mean_believed_inliers mean_thresholding_accuracy \
					 --plot_versus threshold --filters n_shot=$${shot} backbone=$${backbone} tgt_dataset=$${tgt_dataset} ;\
			done ;\
		done ;\
	done ;\

# ================= Deployment / Imports ==================

deploy:
	rsync -avm Makefile $(SERVER_IP):${SERVER_PATH}/ ;\
	rsync -avm --exclude '*.pyc' src $(SERVER_IP):${SERVER_PATH}/ ;\
	rsync -avm --exclude '*.pyc' scripts $(SERVER_IP):${SERVER_PATH}/ ;\
	rsync -avm --exclude '*.pyc' configs $(SERVER_IP):${SERVER_PATH}/ ;\

import/results:
	rsync -avm $(SERVER_IP):${SERVER_PATH}/results ./ ;\

import/archive:
	rsync -avm $(SERVER_IP):${SERVER_PATH}/archive ./ ;\

tar_data:
	for dataset in mini_imagenet tiered_imagenet fgvc-aircraft-2013b cub; do \
		tar -czvf  data/$${dataset}.tar.gz -C data/ $${dataset} ;\
	done ;\


deploy_data:
	for dataset in mini_imagenet tiered_imagenet fgvc-aircraft-2013b cub; do \
		rsync -avm data/$${dataset}.tar.gz $(SERVER_IP):${SERVER_PATH}/data/ ;\
	done ;\

deploy_models:
	for dataset in mini_imagenet tiered_imagenet fgvc-aircraft-2013b cub; do \
		rsync -avm data/models $(SERVER_IP):${SERVER_PATH}/ ;\
	done ;\

deploy_features:
	for dataset in mini_imagenet tiered_imagenet fgvc-aircraft-2013b cub; do \
		rsync -avm data/features/$${dataset} $(SERVER_IP):${SERVER_PATH}/data/features/ ;\
	done ;\


kill_all: ## Kill all my python and tee processes on the server
	ps -u $(USER) | grep "python" | sed 's/^ *//g' | cut -d " " -f 1 | xargs kill
	ps -u $(USER) | grep "tee" | sed 's/^ *//g' | cut -d " " -f 1 | xargs kill


# ============= Downlooad/Prepare data ============

aircraft:
	wget http://www.robots.ox.ac.uk/~vgg/data/fgvc-aircraft/archives/fgvc-aircraft-2013b.tar.gz
	tar -xvf  fgvc-aircraft-2013b.tar.gz -C data ;\
	rm fgvc-aircraft-2013b.tar.gz ;\

# ============= Archive results =============

store: # Archive experiments
	python src/utils/list_files.py results/ archive/ tmp.txt
	{ read -r out_files; read -r archive_dir; } < tmp.txt ; \
	for file in $${out_files}; do \
		cp -Rv $${file} $${archive_dir}/ ; \
	done
	rm tmp.txt


restore: # Restore experiments to output/
	python src/utils/list_files.py archive/ results/ tmp.txt ; \
	read -r out_files < tmp.txt ; \
	folder=`echo ${out_files} | cut -d'/' -f2-` ;\
	mkdir -p results/$${folder} ; \
	for file in $${out_files}; do \
		cp -Rv $${file} results/$${folder}/ ; \
	done
	rm tmp.txt<|MERGE_RESOLUTION|>--- conflicted
+++ resolved
@@ -133,7 +133,6 @@
 
 extract_bis:
 	for backbone in resnet12 wrn2810; do \
-<<<<<<< HEAD
 		for split in train val test; do \
 			python -m src.compute_features \
 				--backbone $${backbone} \
@@ -146,9 +145,6 @@
 				--layers $(LAYERS) \
 				--keep_all_train_features True ;\
 		done \
-=======
-		make BACKBONE=$${backbone} SRC_DATASET=mini_imagenet MODEL_SRC='feat' TGT_DATASETS=mini_imagenet_bis extract ;\
->>>>>>> a0e117bd
 	done ;\
 
 # ===================== Base recipes =======================
